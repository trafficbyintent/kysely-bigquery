--- conflicted
+++ resolved
@@ -25,14 +25,6 @@
       with:
         node-version: 20.x
         cache: 'npm'
-<<<<<<< HEAD
-        registry-url: 'https://npm.pkg.github.com'
-    
-    - name: Install dependencies
-      run: npm ci
-      env:
-        NODE_AUTH_TOKEN: ${{ secrets.PACKAGE_READ_TOKEN }}
-=======
     
     - name: Setup npm authentication
       run: |
@@ -41,7 +33,6 @@
     
     - name: Install dependencies
       run: npm ci
->>>>>>> 7d69756e
     
     - name: Run ESLint
       run: npm run lint
@@ -65,25 +56,10 @@
         node-version: ${{ matrix.node-version }}
         cache: 'npm'
     
-<<<<<<< HEAD
-    - name: Setup npm authentication  
-      run: |
-        if [ -n "${{ secrets.PACKAGE_READ_TOKEN }}" ]; then
-          echo "Using PACKAGE_READ_TOKEN"
-          echo "@trafficbyintent:registry=https://npm.pkg.github.com" > ~/.npmrc
-          echo "//npm.pkg.github.com/:_authToken=${{ secrets.PACKAGE_READ_TOKEN }}" >> ~/.npmrc
-        else
-          echo "Using GITHUB_TOKEN"
-          echo "@trafficbyintent:registry=https://npm.pkg.github.com" > ~/.npmrc
-          echo "//npm.pkg.github.com/:_authToken=${{ secrets.GITHUB_TOKEN }}" >> ~/.npmrc
-        fi
-        cat ~/.npmrc | sed 's/_authToken=.*/_authToken=***/'
-=======
     - name: Setup npm authentication
       run: |
         echo "@trafficbyintent:registry=https://npm.pkg.github.com" > ~/.npmrc
         echo "//npm.pkg.github.com/:_authToken=${{ secrets.PACKAGE_READ_TOKEN || secrets.GITHUB_TOKEN }}" >> ~/.npmrc
->>>>>>> 7d69756e
     
     - name: Install dependencies
       run: npm ci
